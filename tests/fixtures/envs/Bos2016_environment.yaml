name: Bos2016_env
channels:
  - conda-forge
  - defaults
dependencies:
  - python=2.7
  - matplotlib
  - scipy
  - pip
  - mpmath
  - requests
  - h5py
  - quantities
  - pip:
<<<<<<< HEAD
    - numpy>1.8.0
    - docopts
=======
    - docopt
>>>>>>> 90aee539
    - h5py-wrapper==1.0.1<|MERGE_RESOLUTION|>--- conflicted
+++ resolved
@@ -12,10 +12,6 @@
   - h5py
   - quantities
   - pip:
-<<<<<<< HEAD
     - numpy>1.8.0
-    - docopts
-=======
     - docopt
->>>>>>> 90aee539
     - h5py-wrapper==1.0.1